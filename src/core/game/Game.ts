--- conflicted
+++ resolved
@@ -408,17 +408,7 @@
     public readonly id: PlayerID,
     public readonly nation?: Nation | null,
   ) {
-<<<<<<< HEAD
-    // Compute clan from name
-    if (!name.includes("[") || !name.includes("]")) {
-      this.clan = null;
-    } else {
-      const clanMatch = name.match(/\[([a-zA-Z0-9]{2,5})\]/);
-      this.clan = clanMatch ? clanMatch[1].toUpperCase() : null;
-    }
-=======
     this.clan = getClanTag(name);
->>>>>>> 4f00c4a1
   }
 }
 
