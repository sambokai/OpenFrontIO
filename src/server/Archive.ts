--- conflicted
+++ resolved
@@ -1,17 +1,6 @@
 import { GameRecord, GameID } from "../core/Schemas";
 import { S3 } from "@aws-sdk/client-s3";
 import { RedshiftData } from "@aws-sdk/client-redshift-data";
-<<<<<<< HEAD
-
-// Initialize AWS clients
-const s3 = new S3();
-const bucket = "openfront-games";
-const redshiftData = new RedshiftData({ region: "eu-west-1" });
-
-// Redshift Serverless configuration
-const REDSHIFT_WORKGROUP = "game-analytics";
-const REDSHIFT_DATABASE = "game_archive";
-=======
 import {
   GameEnv,
   getServerConfigFromServer,
@@ -23,29 +12,18 @@
 
 const gameBucket = "openfront-games";
 const analyticsBucket = "openfront-analytics";
->>>>>>> 1dc78646
 
 export async function archive(gameRecord: GameRecord) {
   try {
     // Archive to Redshift Serverless
-<<<<<<< HEAD
-    await archiveToRedshift(gameRecord);
-=======
     await archiveAnalyticsToS3(gameRecord);
->>>>>>> 1dc78646
 
     // Archive to S3 if there are turns
     if (gameRecord.turns.length > 0) {
       console.log(
-<<<<<<< HEAD
-        `${gameRecord.id}: game has more than zero turns, attempting to write to S3`,
-      );
-      await archiveToS3(gameRecord);
-=======
         `${gameRecord.id}: game has more than zero turns, attempting to write to full game to S3`,
       );
       await archiveFullGameToS3(gameRecord);
->>>>>>> 1dc78646
     }
   } catch (error) {
     console.error(`${gameRecord.id}: Final archive error: ${error}`, {
@@ -57,14 +35,9 @@
   }
 }
 
-<<<<<<< HEAD
-async function archiveToRedshift(gameRecord: GameRecord) {
-  const row = {
-=======
 async function archiveAnalyticsToS3(gameRecord: GameRecord) {
   // Create analytics data object (similar to what was going to Redshift)
   const analyticsData = {
->>>>>>> 1dc78646
     id: gameRecord.id,
     env: config.env(),
     start_time: new Date(gameRecord.startTimestampMS).toISOString(),
@@ -74,47 +47,6 @@
     game_mode: gameRecord.gameConfig.gameType,
     winner: gameRecord.winner,
     difficulty: gameRecord.gameConfig.difficulty,
-<<<<<<< HEAD
-    map: gameRecord.gameConfig.gameMap,
-    players: JSON.stringify(
-      gameRecord.players.map((p) => ({
-        username: p.username,
-        ip: p.ip,
-        persistentID: p.persistentID,
-        clientID: p.clientID,
-      })),
-    ),
-  };
-
-  // Convert the row to SQL parameters for insertion
-  const params = {
-    Sql: `
-      INSERT INTO game_results (
-        id, start, end, duration_seconds, number_turns, game_mode, 
-        winner, difficulty, map, players
-      ) VALUES (
-        '${row.id}', 
-        '${row.start.toISOString()}', 
-        '${row.end.toISOString()}', 
-        ${row.duration_seconds}, 
-        ${row.number_turns}, 
-        '${row.game_mode}', 
-        '${row.winner}', 
-        '${row.difficulty}', 
-        '${row.map}', 
-        JSON_PARSE('${row.players}')
-      )
-    `,
-    WorkgroupName: REDSHIFT_WORKGROUP,
-    Database: REDSHIFT_DATABASE,
-  };
-
-  await redshiftData.executeStatement(params);
-  console.log(`${gameRecord.id}: wrote game metadata to Redshift`);
-}
-
-async function archiveToS3(gameRecord: GameRecord) {
-=======
     mapType: gameRecord.gameConfig.gameMap,
     players: gameRecord.players.map((p) => ({
       username: p.username,
@@ -151,7 +83,6 @@
 }
 
 async function archiveFullGameToS3(gameRecord: GameRecord) {
->>>>>>> 1dc78646
   // Create a deep copy to avoid modifying the original
   const recordCopy = JSON.parse(JSON.stringify(gameRecord));
 
@@ -163,11 +94,7 @@
 
   try {
     await s3.putObject({
-<<<<<<< HEAD
-      Bucket: bucket,
-=======
       Bucket: gameBucket,
->>>>>>> 1dc78646
       Key: recordCopy.id,
       Body: JSON.stringify(recordCopy),
       ContentType: "application/json",
@@ -184,11 +111,7 @@
   try {
     // Check if file exists and download in one operation
     const response = await s3.getObject({
-<<<<<<< HEAD
-      Bucket: bucket,
-=======
       Bucket: gameBucket,
->>>>>>> 1dc78646
       Key: gameId,
     });
 
@@ -211,11 +134,7 @@
 export async function gameRecordExists(gameId: GameID): Promise<boolean> {
   try {
     await s3.headObject({
-<<<<<<< HEAD
-      Bucket: bucket,
-=======
       Bucket: gameBucket,
->>>>>>> 1dc78646
       Key: gameId,
     });
     return true;
