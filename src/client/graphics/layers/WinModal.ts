--- conflicted
+++ resolved
@@ -228,10 +228,6 @@
       this.won = false;
       this.show();
     }
-<<<<<<< HEAD
-
-=======
->>>>>>> 1dc78646
     this.game.updatesSinceLastTick()[GameUpdateType.Win].forEach((wu) => {
       const winner = this.game.playerBySmallID(wu.winnerID) as PlayerView;
       this.eventBus.emit(new SendWinnerEvent(winner.clientID()));
