import {
  Config,
  GameEnv,
  getServerConfig,
  ServerConfig,
} from "../core/configuration/Config";
import { consolex } from "../core/Consolex";
import { GameEvent } from "../core/EventBus";
import {
  ClientID,
  ClientMessage,
  ClientMessageSchema,
  GameConfig,
  GameID,
  GameRecordSchema,
  Intent,
  PlayerRecord,
  ServerMessage,
  ServerStartGameMessageSchema,
  ServerTurnMessageSchema,
  Turn,
} from "../core/Schemas";
import { CreateGameRecord, generateID } from "../core/Util";
import { LobbyConfig } from "./ClientGameRunner";
import { getPersistentIDFromCookie } from "./Main";

export class LocalServer {
  private turns: Turn[] = [];
  private intents: Intent[] = [];
  private startedAt: number;

  private endTurnIntervalID;

  private paused = false;

  private winner: ClientID | null = null;

  constructor(
    private serverConfig: ServerConfig,
    private gameConfig: GameConfig,
    private lobbyConfig: LobbyConfig,
    private clientConnect: () => void,
    private clientMessage: (message: ServerMessage) => void,
  ) {}

  start() {
    this.startedAt = Date.now();
    this.endTurnIntervalID = setInterval(
      () => this.endTurn(),
      this.serverConfig.turnIntervalMs(),
    );
    this.clientConnect();
    this.clientMessage(
      ServerStartGameMessageSchema.parse({
        type: "start",
        config: this.gameConfig,
        turns: [],
      }),
    );
  }

  pause() {
    this.paused = true;
  }

  resume() {
    this.paused = false;
  }

  onMessage(message: string) {
    const clientMsg: ClientMessage = ClientMessageSchema.parse(
      JSON.parse(message),
    );
    if (clientMsg.type == "intent") {
      if (this.paused) {
        if (clientMsg.intent.type == "troop_ratio") {
          // Store troop change events because otherwise they are
          // not registered when game is paused.
          this.intents.push(clientMsg.intent);
        }
        return;
      }
      this.intents.push(clientMsg.intent);
    }
    if (clientMsg.type == "winner") {
      this.winner = clientMsg.winner;
    }
  }

  private endTurn() {
    if (this.paused) {
      return;
    }
    const pastTurn: Turn = {
      turnNumber: this.turns.length,
      gameID: this.lobbyConfig.gameID,
      intents: this.intents,
    };
    this.turns.push(pastTurn);
    this.intents = [];
    this.clientMessage({
      type: "turn",
      turn: pastTurn,
    });
  }

  public endGame() {
    consolex.log("local server ending game");
    clearInterval(this.endTurnIntervalID);
    const players: PlayerRecord[] = [
      {
        ip: null,
        persistentID: getPersistentIDFromCookie(),
        username: this.lobbyConfig.playerName(),
        clientID: this.lobbyConfig.clientID,
      },
    ];
    const record = CreateGameRecord(
      this.lobbyConfig.gameID,
      this.gameConfig,
      players,
      this.turns,
      this.startedAt,
      Date.now(),
      this.winner,
    );
    // Clear turns because beacon only supports up to 64kb
    record.turns = [];
    // For unload events, sendBeacon is the only reliable method
    const blob = new Blob([JSON.stringify(GameRecordSchema.parse(record))], {
      type: "application/json",
    });
<<<<<<< HEAD
    const workerPath = getServerConfig().workerPath(this.lobbyConfig.gameID);
    navigator.sendBeacon(`/${workerPath}/archive_singleplayer_game`, blob);
=======
    const workerPath = this.serverConfig.workerPath(this.lobbyConfig.gameID);
    navigator.sendBeacon(`/${workerPath}/api/archive_singleplayer_game`, blob);
>>>>>>> 1dc78646
  }
}<|MERGE_RESOLUTION|>--- conflicted
+++ resolved
@@ -1,9 +1,4 @@
-import {
-  Config,
-  GameEnv,
-  getServerConfig,
-  ServerConfig,
-} from "../core/configuration/Config";
+import { Config, GameEnv, ServerConfig } from "../core/configuration/Config";
 import { consolex } from "../core/Consolex";
 import { GameEvent } from "../core/EventBus";
 import {
@@ -130,12 +125,7 @@
     const blob = new Blob([JSON.stringify(GameRecordSchema.parse(record))], {
       type: "application/json",
     });
-<<<<<<< HEAD
-    const workerPath = getServerConfig().workerPath(this.lobbyConfig.gameID);
+    const workerPath = this.serverConfig.workerPath(this.lobbyConfig.gameID);
     navigator.sendBeacon(`/${workerPath}/archive_singleplayer_game`, blob);
-=======
-    const workerPath = this.serverConfig.workerPath(this.lobbyConfig.gameID);
-    navigator.sendBeacon(`/${workerPath}/api/archive_singleplayer_game`, blob);
->>>>>>> 1dc78646
   }
 }